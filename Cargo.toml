--- conflicted
+++ resolved
@@ -1,10 +1,6 @@
 [package]
 name = "btree-vec"
-<<<<<<< HEAD
-version = "0.2.7"
-=======
-version = "0.3.1"
->>>>>>> b46b8584
+version = "0.2.8"
 edition = "2021"
 rust-version = "1.59"
 description = "A growable array (vector) implemented using a B-tree"
